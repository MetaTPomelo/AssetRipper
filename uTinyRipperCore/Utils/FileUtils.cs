﻿using System;
using System.IO;
<<<<<<< HEAD
using System.Linq;
using System.Runtime.InteropServices;
using System.Text.RegularExpressions;
=======
>>>>>>> fd9dccef

namespace uTinyRipper
{
	public static class FileUtils
	{
		public static bool Exists(string path)
		{
			return File.Exists(ToLongPath(path));
		}

		public static FileStream Open(string path, FileMode mode)
		{
			return File.Open(ToLongPath(path), mode);
		}

		public static FileStream Open(string path, FileMode mode, FileAccess access)
		{
			return File.Open(ToLongPath(path), mode, access);
		}

		public static FileStream Open(string path, FileMode mode, FileAccess access, FileShare share)
		{
			return File.Open(ToLongPath(path), mode, access, share);
		}

		public static FileStream OpenRead(string path)
		{
			return File.OpenRead(ToLongPath(path));
		}

		public static FileStream OpenWrite(string path)
		{
			return File.OpenWrite(ToLongPath(path));
		}

		public static StreamReader OpenText(string path)
		{
			return File.OpenText(ToLongPath(path));
		}

		public static FileStream Create(string path)
		{
			return File.Create(ToLongPath(path));
		}

		public static FileStream Create(string path, int bufferSize)
		{
			return File.Create(ToLongPath(path), bufferSize);
		}

		public static FileStream Create(string path, int bufferSize, FileOptions options)
		{
			return File.Create(ToLongPath(path), bufferSize, options);
		}

		public static StreamWriter CreateText(string path)
		{
			return File.CreateText(ToLongPath(path));
		}

		public static Stream CreateVirtualFile(string path)
		{
#if VIRTUAL
			return new MemoryStream();
#else
			return Open(path, FileMode.CreateNew, FileAccess.Write);
#endif
		}

		public static void Delete(string path)
		{
			File.Delete(ToLongPath(path));
		}

		public static string ToLongPath(string path)
		{
<<<<<<< HEAD
			if (RuntimeInformation.IsOSPlatform(OSPlatform.Windows))
=======
#if NET_CORE
			// .NET Core Solution: "It just works because the framework adds the long path syntax for you."
			// https://stackoverflow.com/a/5188559
			return path;
#endif
			if (path.StartsWith(DirectoryUtils.LongPathPrefix, StringComparison.Ordinal))
>>>>>>> fd9dccef
			{
				if (path.StartsWith(DirectoryUtils.LongPathPrefix, StringComparison.Ordinal))
				{
					return path;
				}

				string fullPath = GetFullPath(path);
				int sepIndex = fullPath.LastIndexOf(Path.DirectorySeparatorChar);
				int asepIndex = fullPath.LastIndexOf(Path.AltDirectorySeparatorChar);
				int index = Math.Max(sepIndex, asepIndex);
				if (fullPath.Length - index > MaxFileNameLength)
				{
					// file name is too long. need to shrink
					fullPath = $"{DirectoryUtils.LongPathPrefix}{fullPath}";
					string directory = Path.GetDirectoryName(fullPath);
					string fileName = Path.GetFileNameWithoutExtension(fullPath);
					string extension = Path.GetExtension(fullPath);
					fileName = fileName.Substring(0, MaxFileNameLength - extension.Length - 1);
					return Path.Combine(directory, fileName + extension);
				}
				else if (fullPath.Length >= MaxFilePathLength)
				{
					// name is ok but whole path is too long. just add a prefix
					return $"{DirectoryUtils.LongPathPrefix}{fullPath}";
				}
			}
			return path;
		}

		public static string GetFullPath(string path)
		{
			if (Path.IsPathRooted(path))
			{
				return path.Replace('/', '\\');
			}
			else
			{
				return Path.GetFullPath(path);
			}
		}

		public static string GetUniqueName(string dirPath, string fileName)
		{
			return GetUniqueName(dirPath, fileName, MaxFileNameLength);
		}

		public static string GetUniqueName(string dirPath, string fileName, int maxNameLength)
		{
			string ext = null;
			string name = null;
			int maxLength = maxNameLength - 4;
			string validFileName = fileName;
			if (validFileName.Length > maxLength)
			{
				ext = Path.GetExtension(validFileName);
				name = Path.GetFileNameWithoutExtension(validFileName).Substring(0, maxLength - ext.Length);
				validFileName = name + ext;
			}

			dirPath = DirectoryUtils.ToLongPath(dirPath);
			if (!Directory.Exists(dirPath))
			{
				return validFileName;
			}

			string filePath = ToLongPath(Path.Combine(dirPath, validFileName));
			if (!File.Exists(filePath))
			{
				return validFileName;
			}

			ext = ext ?? Path.GetExtension(validFileName);
			name = name ?? Path.GetFileNameWithoutExtension(validFileName);
			for(int counter = 0; counter < int.MaxValue; counter++) {
				var proposedName = $"{name}_{counter}{ext}";
				if (!File.Exists(Path.Combine(dirPath, proposedName))) {
					return proposedName;
				}
			}
			throw new Exception($"Can't generate unique name for file {fileName} in directory {dirPath}");
		}

		public const int MaxFileNameLength = 256;
		public const int MaxFilePathLength = 260;
	}
}<|MERGE_RESOLUTION|>--- conflicted
+++ resolved
@@ -1,11 +1,8 @@
 ﻿using System;
 using System.IO;
-<<<<<<< HEAD
 using System.Linq;
 using System.Runtime.InteropServices;
 using System.Text.RegularExpressions;
-=======
->>>>>>> fd9dccef
 
 namespace uTinyRipper
 {
@@ -82,16 +79,12 @@
 
 		public static string ToLongPath(string path)
 		{
-<<<<<<< HEAD
-			if (RuntimeInformation.IsOSPlatform(OSPlatform.Windows))
-=======
 #if NET_CORE
 			// .NET Core Solution: "It just works because the framework adds the long path syntax for you."
 			// https://stackoverflow.com/a/5188559
 			return path;
 #endif
-			if (path.StartsWith(DirectoryUtils.LongPathPrefix, StringComparison.Ordinal))
->>>>>>> fd9dccef
+			if (RuntimeInformation.IsOSPlatform(OSPlatform.Windows))
 			{
 				if (path.StartsWith(DirectoryUtils.LongPathPrefix, StringComparison.Ordinal))
 				{
